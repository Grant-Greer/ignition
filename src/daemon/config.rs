--- conflicted
+++ resolved
@@ -1,11 +1,8 @@
 use std::path::PathBuf;
 
 use anyhow::{Result, bail};
-<<<<<<< HEAD
 use ignition::agent::certificate::config::CertProvider;
-=======
 use ignition::agent::logs::LogsStoreConfig;
->>>>>>> 3ba44ffd
 use serde::{Deserialize, Serialize};
 use tokio::fs::read_to_string;
 use tracing::warn;
@@ -35,13 +32,10 @@
     #[serde(rename = "dns")]
     pub dns_config: DnsConfig,
 
-<<<<<<< HEAD
     #[serde(rename = "cert-provider", default)]
     pub cert_providers: Vec<CertProvider>,
-=======
     #[serde(rename = "logs")]
     pub logs_config: LogsConfig,
->>>>>>> 3ba44ffd
 }
 
 #[derive(Debug, Clone, Serialize, Deserialize, PartialEq)]
